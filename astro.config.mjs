--- conflicted
+++ resolved
@@ -21,8 +21,6 @@
 ];
 
 export default defineConfig({
-<<<<<<< HEAD
-=======
   markdown: {
     syntaxHighlight: 'shiki',
     shikiConfig: {
@@ -52,16 +50,11 @@
       // rehypeModifyMermaidGraphs, // Uncomment if/when available
     ]
   },
->>>>>>> 7756b5a2
   output: "server",
   adapter: node({
     mode: 'standalone',
   }),
-<<<<<<< HEAD
-  integrations: [mdx()],
-=======
   integrations: [mdx()], // Shiki is the default highlighter for markdown/code blocks
->>>>>>> 7756b5a2
   vite: {
     plugins: [tailwindcss()],
     resolve: {
@@ -73,11 +66,7 @@
         '@utils': fileURLToPath(new URL('./src/utils', import.meta.url)),
         '@tool-components': fileURLToPath(new URL('./src/components/tool-components', import.meta.url)),
         '@assets': fileURLToPath(new URL('./src/assets', import.meta.url)),
-<<<<<<< HEAD
-        '@tabler/icons': fileURLToPath(new URL('./node_modules/@tabler/icons', import.meta.url)),
-=======
         '@tabler/icons': fileURLToPath(new URL('./src/assets', import.meta.url)),
->>>>>>> 7756b5a2
         '@content': fileURLToPath(new URL('./src/content', import.meta.url))
       }
     }
