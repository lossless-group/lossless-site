--- conflicted
+++ resolved
@@ -423,8 +423,6 @@
     margin: 0;
     flex-grow: 1;
   }
-<<<<<<< HEAD
-=======
 
   .tool-card__footer {
     display: flex;
@@ -442,5 +440,4 @@
   .tool-thoughts-cta {
     margin-top: 0.25em;
   }
->>>>>>> 7756b5a2
 </style>