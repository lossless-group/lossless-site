---
/* =====================================================================>
   A wide, responsive preview of a content Article item in a content collection.
   Designed to be called as a list in a column. 
   Updated to match changelog requirements with two-column layout, metadata handling, and line clamping
/* =====================================================================>
??-- Type: Row Component
??-- Includes:
   //---- Styles to fill a column body.
   //---- Rendering of an pageName as Article Title, relevant frontmatter and image. 
??-- Affects:
   //---- Markdown files, Article Components, Articles Layout

??-- Rendered In:
   //---- pages/more-about/[more-about].astro
<<<<<<< HEAD
=======
// Import TagChip component from @components/tool-components/TagChip.astro
// This import is necessary to resolve the 'Cannot find name TagChip' error
// and to enable the rendering of tags with proper tag routing and display logic
import TagChip from '@components/tool-components/TagChip.astro';

>>>>>>> 7756b5a2
interface Props {
  pageName: string;
  relativePath: string;
  frontmatter: {
    title?: string;
    date_created?: string;
    date_authored_initial_draft?: string;
    authors?: string[];
    category?: string;
    description?: string;
    tags?: string[];
    [key: string]: any;
  }
}*/

const { pageName, relativePath, frontmatter }: { pageName: string; relativePath: string; frontmatter: any } = Astro.props;

// Use fallbacks for optional fields
const title = frontmatter.title || pageName;
const date = frontmatter.date_created || frontmatter.date_authored_initial_draft || 'No date';
const authors = Array.isArray(frontmatter.authors) ? frontmatter.authors : 
               (typeof frontmatter.authors === 'string' ? [frontmatter.authors] : []);
const description = frontmatter.description || frontmatter.synopsis || '';
const category = frontmatter.category || 'Uncategorized';
---

<article class="article-preview-row changelog-entry">
  <div class="metadata-column">
    <time datetime={date}>{new Date(date).toLocaleDateString()}</time>
    {authors.length > 0 && (
      <div class="authors">
        {authors.map((author: string) => (
          <span class="author">{author}</span>
        ))}
      </div>
    )}
    {frontmatter.category && (
      <span class="category">{category}</span>
    )}
  </div>
  
  <div class="content-column">
    <div class="header-box header">
      <h3><a href={relativePath}>{title}</a></h3>
    </div>
    <div class="text-box preview-text description line-clamp">
      <p>{description}</p>
    </div>
<<<<<<< HEAD
    {frontmatter.tags && frontmatter.tags.length > 0 && (
      <div class="tags">
        {frontmatter.tags.map((tag: string) => (
          <span class="tag">{tag}</span>
=======
    // Render tags using TagChip.astro for proper tag routing and display logic
    {frontmatter.tags && frontmatter.tags.length > 0 && (
      <div class="tags">
        {frontmatter.tags.map((tag: string) => (
          // TagChip.astro expects tagString, not tag, and handles undefined
          <TagChip tagString={tag} route="vibe-with" />
>>>>>>> 7756b5a2
        ))}
      </div>
    )}
  </div>
</article>

<style>
  .article-preview-row {
    display: grid;
    grid-template-columns: 20% 80%;
    gap: 1.5rem;
    padding: 1.5rem;
    border-bottom: 1px solid var(--border-color, #eaeaea);
  }

  .metadata-column {
    display: flex;
    flex-direction: column;
    gap: 0.5rem;
    font-size: 0.9rem;
  }

  .authors {
    display: flex;
    flex-direction: column;
    gap: 0.25rem;
  }

  .content-column {
    display: flex;
    flex-direction: column;
    gap: 1rem;
  }

  .header-box h3 {
    margin: 0;
    font-size: 1.25rem;
  }

  .header-box a {
    color: inherit;
    text-decoration: none;
  }

  .header-box a:hover {
    text-decoration: underline;
  }

  .description {
    color: var(--text-color, #666);
  }

  .line-clamp {
    display: -webkit-box;
    -webkit-line-clamp: 8;
    -webkit-box-orient: vertical;
    overflow: hidden;
  }

  .tags {
    display: flex;
    flex-wrap: wrap;
    gap: 0.5rem;
  }

<<<<<<< HEAD
  .tag {
    padding: 0.25rem 0.5rem;
    background: var(--tag-bg, #f0f0f0);
    border-radius: 4px;
    font-size: 0.8rem;
  }

=======
>>>>>>> 7756b5a2
  .category {
    font-weight: 500;
    color: var(--category-color, #0066cc);
  }

  /* Responsive layout */
  @media (max-width: 768px) {
    .article-preview-row {
      grid-template-columns: 1fr;
      gap: 1rem;
    }

    .metadata-column {
      flex-direction: row;
      flex-wrap: wrap;
      align-items: center;
    }

    .authors {
      flex-direction: row;
      flex-wrap: wrap;
    }

    .author:not(:last-child)::after {
      content: ",";
      margin-right: 0.25rem;
    }
  }
</style>

<script>
/* script ===========================================================================
// JavaScript for Component
//
// Type: Utility Functions
// Includes:
//   - Format dates
//   - Handle line clamping with "show more" functionality if needed
//   - Responsive layout adjustments
// ~~~~~~~~~~~~~~~~~~~~~~~~~~~~~~~~~~~~~~~~ --> */

// Add click handler for expanding description if needed
document.addEventListener('DOMContentLoaded', () => {
  const descriptions = document.querySelectorAll('.line-clamp');
  descriptions.forEach(desc => {
    if (desc.scrollHeight > desc.clientHeight) {
      const container = desc.parentElement;
      if (container) {
        const expandBtn = document.createElement('button');
        expandBtn.textContent = 'Show more';
        expandBtn.className = 'expand-btn';
        expandBtn.onclick = () => {
          desc.style.webkitLineClamp = desc.style.webkitLineClamp ? '' : '8';
          expandBtn.textContent = desc.style.webkitLineClamp ? 'Show more' : 'Show less';
        };
        container.appendChild(expandBtn);
      }
    }
  });
});
</script><|MERGE_RESOLUTION|>--- conflicted
+++ resolved
@@ -13,14 +13,11 @@
 
 ??-- Rendered In:
    //---- pages/more-about/[more-about].astro
-<<<<<<< HEAD
-=======
 // Import TagChip component from @components/tool-components/TagChip.astro
 // This import is necessary to resolve the 'Cannot find name TagChip' error
 // and to enable the rendering of tags with proper tag routing and display logic
 import TagChip from '@components/tool-components/TagChip.astro';
 
->>>>>>> 7756b5a2
 interface Props {
   pageName: string;
   relativePath: string;
@@ -69,19 +66,12 @@
     <div class="text-box preview-text description line-clamp">
       <p>{description}</p>
     </div>
-<<<<<<< HEAD
-    {frontmatter.tags && frontmatter.tags.length > 0 && (
-      <div class="tags">
-        {frontmatter.tags.map((tag: string) => (
-          <span class="tag">{tag}</span>
-=======
     // Render tags using TagChip.astro for proper tag routing and display logic
     {frontmatter.tags && frontmatter.tags.length > 0 && (
       <div class="tags">
         {frontmatter.tags.map((tag: string) => (
           // TagChip.astro expects tagString, not tag, and handles undefined
           <TagChip tagString={tag} route="vibe-with" />
->>>>>>> 7756b5a2
         ))}
       </div>
     )}
@@ -147,16 +137,6 @@
     gap: 0.5rem;
   }
 
-<<<<<<< HEAD
-  .tag {
-    padding: 0.25rem 0.5rem;
-    background: var(--tag-bg, #f0f0f0);
-    border-radius: 4px;
-    font-size: 0.8rem;
-  }
-
-=======
->>>>>>> 7756b5a2
   .category {
     font-weight: 500;
     color: var(--category-color, #0066cc);
