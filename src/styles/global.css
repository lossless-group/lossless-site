--- conflicted
+++ resolved
@@ -103,8 +103,4 @@
     text-decoration: none;
     color: var(--clr-body);
     font-family: var(--ff-base);
-<<<<<<< HEAD
-}
-=======
-}
->>>>>>> 7756b5a2
+}