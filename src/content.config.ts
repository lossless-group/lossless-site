--- conflicted
+++ resolved
@@ -116,8 +116,6 @@
   }))
 });
 
-<<<<<<< HEAD
-=======
 const remindersCollection = defineCollection({
   loader: glob({pattern: "**/*.md", base: "../content/lost-in-public/reminders"}),
   schema: z.object({}).passthrough().transform((data) => ({
@@ -129,7 +127,6 @@
   }))
 });
 
->>>>>>> 7756b5a2
 const changelogContentCollection = defineCollection({
   loader: glob({pattern: "**/*.md", base: "../content/changelog--content"}),
   schema: z.object({}).passthrough().transform((data) => ({
@@ -187,26 +184,10 @@
 
 const specsCollection = defineCollection({
   loader: glob({ pattern: "**/*.md", base: "../content/specs" }),
-<<<<<<< HEAD
-  schema: z.object({}).passthrough().transform((data, context) => {
-    // Extract filename without extension for slug
-    const filename = String(context.path).split('/').pop()?.replace(/\.md$/, '') || '';
-    return {
-      ...data,
-      // Always normalize tags to an array
-      tags: Array.isArray(data.tags)
-        ? data.tags
-        : data.tags ? [data.tags] : [],
-      // Add slug for routing/lookup
-      slug: filename.toLowerCase().replace(/\s+/g, '-')
-    };
-  })
-=======
   schema: z.object({}).passthrough().transform((data) => ({
     ...data,
     tags: Array.isArray(data.tags) ? data.tags : data.tags ? [data.tags] : []
   }))
->>>>>>> 7756b5a2
 });
 
 // ========================================
@@ -224,10 +205,7 @@
   'tooling': '../content/tooling',
   'vocabulary': '../content/vocabulary',
   'prompts': '../content/lost-in-public/prompts',
-<<<<<<< HEAD
-=======
   'reminders': '../content/lost-in-public/reminders',
->>>>>>> 7756b5a2
   'specs': '../content/specs',
 };
 
@@ -242,9 +220,6 @@
   'pages': pagesCollection,
   'tooling': toolCollection,
   'prompts': promptsCollection,
-<<<<<<< HEAD
-=======
   'reminders': remindersCollection,
->>>>>>> 7756b5a2
   'specs': specsCollection,
 };