# build output
dist/

# generated types
.astro/

# dependencies
node_modules/

# logs
npm-debug.log*
yarn-debug.log*
yarn-error.log*
pnpm-debug.log*

.vercel
.vercel/
.vercel/*
.vercel/output/*

<<<<<<< HEAD
=======
# generated content
src/generated-content/
>>>>>>> c964f955


# environment variables
.env
.env.production

# macOS-specific files
.DS_Store

# jetbrains setting folder
.idea/<|MERGE_RESOLUTION|>--- conflicted
+++ resolved
@@ -18,11 +18,8 @@
 .vercel/*
 .vercel/output/*
 
-<<<<<<< HEAD
-=======
 # generated content
 src/generated-content/
->>>>>>> c964f955
 
 
 # environment variables
