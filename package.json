{
  "name": "site",
  "version": "0.0.1",
  "type": "module",
  "scripts": {
    "dev": "astro dev",
    "start": "astro dev",
    "build": "astro build",
    "preview": "astro preview",
    "astro": "astro",
    "postinstall": "pnpx playwright-core install --with-deps chromium"
  },
  "dependencies": {
<<<<<<< HEAD
    "@astrojs/mdx": "^4.2.3",
    "@astrojs/node": "^9.1.3",
=======
    "@astrojs/mdx": "^4.2.4",
    "@astrojs/node": "^9.2.0",
    "@astrojs/prism": "^3.2.0",
>>>>>>> 7756b5a2
    "@tabler/icons": "^3.31.0",
    "@tailwindcss/forms": "^0.5.10",
    "@tailwindcss/vite": "^4.0.17",
    "@types/unist": "^3.0.3",
<<<<<<< HEAD
    "astro": "^5.6.1",
=======
    "astro": "^5.7.4",
>>>>>>> 7756b5a2
    "astro-icon": "^1.1.5",
    "dotenv": "^16.3.1",
    "glob": "^10.3.10",
    "gray-matter": "^4.0.3",
    "hast-util-to-html": "^9.0.5",
    "imagekit": "^6.0.0",
    "marked": "^15.0.9",
    "mdast-util-from-markdown": "^2.0.2",
    "mdast-util-to-hast": "^13.2.0",
    "mdast-util-to-markdown": "^2.1.2",
<<<<<<< HEAD
=======
    "rehype-mermaid": "^3.0.0",
>>>>>>> 7756b5a2
    "rehype-raw": "^7.0.0",
    "remark": "^15.0.1",
    "remark-definition-list": "^2.0.0",
    "remark-gfm": "^4.0.1",
    "remark-html": "^16.0.1",
    "remark-parse": "^11.0.0",
    "remark-rehype": "^11.1.1",
    "shiki": "^3.2.1",
    "tailwind-variants": "^1.0.0",
    "tailwindcss": "^4.0.17",
    "tailwindcss-animate": "^1.0.7",
    "tw-animate-css": "latest",
    "undici": "^5.28.2",
    "unified": "^11.0.5",
    "unist-builder": "^4.0.0",
    "unist-util-visit": "^5.0.0"
  },
  "devDependencies": {
<<<<<<< HEAD
=======
    "playwright": "^1.43.1",
>>>>>>> 7756b5a2
    "@cdransf/astro-tabler-icons": "^1.4.0",
    "@nasa-gcn/remark-rehype-astro": "^1.1.4",
    "@portaljs/remark-wiki-link": "^1.2.0",
    "@types/hast": "^3.0.4",
    "@types/mdast": "^4.0.4",
    "husky": "^9.1.7",
    "mdast-util-to-string": "^4.0.0",
    "rehype-stringify": "^10.0.1",
    "remark-images": "^4.1.0",
    "remark-stringify": "^11.0.0",
    "ts-node": "^10.9.1",
    "tsx": "^4.19.3",
    "typescript": "^5.0.0",
    "uuid": "^11.1.0"
  },
  "pnpm": {
    "onlyBuiltDependencies": [
      "esbuild",
      "sharp"
    ]
  },
  "packageManager": "pnpm@9.11.0+sha256.1c0e33f70e5df9eede84a357bdfa0b1f9dba6e58194628d48a1055756f553754"
}<|MERGE_RESOLUTION|>--- conflicted
+++ resolved
@@ -11,23 +11,14 @@
     "postinstall": "pnpx playwright-core install --with-deps chromium"
   },
   "dependencies": {
-<<<<<<< HEAD
-    "@astrojs/mdx": "^4.2.3",
-    "@astrojs/node": "^9.1.3",
-=======
     "@astrojs/mdx": "^4.2.4",
     "@astrojs/node": "^9.2.0",
     "@astrojs/prism": "^3.2.0",
->>>>>>> 7756b5a2
     "@tabler/icons": "^3.31.0",
     "@tailwindcss/forms": "^0.5.10",
     "@tailwindcss/vite": "^4.0.17",
     "@types/unist": "^3.0.3",
-<<<<<<< HEAD
-    "astro": "^5.6.1",
-=======
     "astro": "^5.7.4",
->>>>>>> 7756b5a2
     "astro-icon": "^1.1.5",
     "dotenv": "^16.3.1",
     "glob": "^10.3.10",
@@ -38,10 +29,7 @@
     "mdast-util-from-markdown": "^2.0.2",
     "mdast-util-to-hast": "^13.2.0",
     "mdast-util-to-markdown": "^2.1.2",
-<<<<<<< HEAD
-=======
     "rehype-mermaid": "^3.0.0",
->>>>>>> 7756b5a2
     "rehype-raw": "^7.0.0",
     "remark": "^15.0.1",
     "remark-definition-list": "^2.0.0",
@@ -60,10 +48,7 @@
     "unist-util-visit": "^5.0.0"
   },
   "devDependencies": {
-<<<<<<< HEAD
-=======
     "playwright": "^1.43.1",
->>>>>>> 7756b5a2
     "@cdransf/astro-tabler-icons": "^1.4.0",
     "@nasa-gcn/remark-rehype-astro": "^1.1.4",
     "@portaljs/remark-wiki-link": "^1.2.0",
